--- conflicted
+++ resolved
@@ -79,11 +79,9 @@
 inline const char* sock_strerror(char* buf, size_t len)
 {
 	buf[0] = '\0';
-<<<<<<< HEAD
+
 #if defined(__APPLE__) || defined(__FreeBSD__) || !defined(_GNU_SOURCE) || !defined(__GLIBC__)
-=======
-#if defined(__APPLE__) || defined(__FreeBSD__)
->>>>>>> 848eeb73
+
 	strerror_r(errno, buf, len);
 	return buf;
 #else
